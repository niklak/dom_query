--- conflicted
+++ resolved
@@ -1,4 +1,3 @@
-<<<<<<< HEAD
 use super::selector::{MiniSelector, MiniSelectorList};
 use crate::NodeRef;
 
@@ -19,100 +18,6 @@
         .collect();
 
     Ok(res)
-=======
-use std::cell::Ref;
-
-use super::parser::parse_selector_list;
-use super::selector::{Combinator, MiniSelector};
-use crate::node::{child_nodes, NodeId, NodeRef, TreeNode};
-
-fn collect_matching_descendants<'a>(
-    nodes: &Ref<'a, Vec<TreeNode>>,
-    current_node_id: &NodeId,
-    selector: &MiniSelector,
-    is_last_selector: bool,
-    results: &mut Vec<NodeId>,
-) {
-    // Iterate over the direct child nodes
-    for child_id in child_nodes(Ref::clone(nodes), current_node_id, false)
-        .filter(|id| nodes[id.value].is_element())
-    {
-        let tree_node = &nodes[child_id.value];
-        let matched = selector.match_tree_node(tree_node);
-
-        if matched {
-            results.push(child_id);
-        }
-
-        // Continue the recursive search only if:
-        // 1. The node does NOT match the selector.
-        // 2. OR this is the last selector in the path (e.g., 'p' in 'div p').
-        if !matched || is_last_selector {
-            collect_matching_descendants(nodes, &child_id, selector, is_last_selector, results);
-        }
-    }
-}
-
-fn find_descendants<'a, 'b>(
-    node: &'b NodeRef,
-    path: &'a str,
-) -> Result<Vec<NodeRef<'b>>, nom::Err<nom::error::Error<&'a str>>> {
-    let tree = node.tree;
-    let nodes = tree.nodes.borrow();
-    // Start with the provided node ID as the initial working set
-    let mut stack = vec![node.id];
-
-    // Parse the CSS selector list and process each selector sequentially
-    let (_, selectors) = parse_selector_list(path)?;
-    for (idx, sel) in selectors.iter().enumerate() {
-        let is_last = selectors.len() - 1 == idx;
-        let mut new_stack = vec![];
-
-        match sel.combinator {
-            Combinator::Descendant => {
-                for node_id in stack.iter() {
-                    collect_matching_descendants(&nodes, node_id, sel, is_last, &mut new_stack);
-                }
-            }
-            Combinator::Child => {
-                for node_id in stack.iter() {
-                    let matched_nodes = child_nodes(Ref::clone(&nodes), node_id, false)
-                        .filter_map(|id| nodes.get(id.value))
-                        .filter(|t| t.is_element() && sel.match_tree_node(t))
-                        .map(|t| t.id);
-                    new_stack.extend(matched_nodes);
-                }
-            }
-            Combinator::Adjacent => {
-                for node_id in stack.iter() {
-                    let node = NodeRef::new(*node_id, tree);
-                    if let Some(next_sibling) = node.next_element_sibling() {
-                        if sel.match_node(&next_sibling) {
-                            new_stack.push(next_sibling.id);
-                        }
-                    }
-                }
-            }
-            Combinator::Sibling => {
-                for node_id in stack.iter() {
-                    let node = NodeRef::new(*node_id, tree);
-                    let mut next_sibling = node.next_element_sibling();
-                    while let Some(next) = next_sibling {
-                        next_sibling = next.next_element_sibling();
-                        if sel.match_node(&next) {
-                            new_stack.push(next.id);
-                        }
-                    }
-                }
-            }
-        }
-        stack = new_stack;
-    }
-    Ok(stack
-        .into_iter()
-        .map(|node_id| NodeRef::new(node_id, tree))
-        .collect())
->>>>>>> 9e01173b
 }
 
 impl<'a> NodeRef<'a> {
@@ -160,7 +65,6 @@
     /// # Errors
     ///
     /// Returns an error if the CSS selector is invalid.
-<<<<<<< HEAD
     pub fn try_find_descendants<'b>(
         &'a self,
         css_path: &'b str,
@@ -169,13 +73,6 @@
         'b: 'a,
     {
         find_descendant_nodes(self, css_path)
-=======
-    pub fn try_find_descendants<'a>(
-        &self,
-        css_path: &'a str,
-    ) -> Result<Vec<NodeRef<'_>>, nom::Err<nom::error::Error<&'a str>>> {
-        find_descendants(self, css_path)
->>>>>>> 9e01173b
     }
 
     /// Checks if this node matches the given CSS selector.
