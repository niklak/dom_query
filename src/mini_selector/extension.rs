--- conflicted
+++ resolved
@@ -40,14 +40,9 @@
     /// # Returns
     ///
     /// A vector of descendant `NodeRef` elements matching the selector.
-<<<<<<< HEAD
     pub fn find_descendants<'b>(&'a self, css_path: &'b str) -> Vec<NodeRef<'a>> where 'b: 'a {
         self.try_find_descendants(css_path)
             .unwrap_or_else(|_| vec![])
-=======
-    pub fn find_descendants(&self, css_path: &str) -> Vec<NodeRef<'_>> {
-        self.try_find_descendants(css_path).unwrap_or_default()
->>>>>>> a1dd8e10
     }
 
     /// Finds all descendant elements of this node that match the given CSS selector.
@@ -72,21 +67,10 @@
     /// Returns an error if the CSS selector is invalid.
     pub fn try_find_descendants<'b>(
         &self,
-<<<<<<< HEAD
         css_path: &'b str,
     ) -> Result<Vec<NodeRef>, nom::Err<nom::error::Error<&'a str>>>  where 'b: 'a {
         let found_ids = find_descendant_nodes( self, css_path)?;
         let res = found_ids;
-=======
-        css_path: &'a str,
-    ) -> Result<Vec<NodeRef<'_>>, nom::Err<nom::error::Error<&'a str>>> {
-        let nodes = self.tree.nodes.borrow();
-        let found_ids = find_descendant_ids(&nodes, self.id, css_path)?;
-        let res = found_ids
-            .into_iter()
-            .map(|node_id| NodeRef::new(node_id, self.tree))
-            .collect();
->>>>>>> a1dd8e10
         Ok(res)
     }
 
