<<<<<<< HEAD
use std::cell::Ref;
=======
use html5ever::local_name;

use crate::{node::TreeNode, Element, NodeRef};
>>>>>>> 9e01173b

use html5ever::local_name;

use crate::{node::TreeNode, Element, NodeId, NodeRef, TreeNodeOps};

use super::{parse_selector_list, parser::parse_mini_selector};

static SELECTOR_WHITESPACE: &[char] = &[' ', '\t', '\n', '\r', '\x0C'];

#[derive(Debug, PartialEq)]
pub(crate) enum AttrOperator {
    Equals,    // =
    Includes,  // ~=
    DashMatch, // |=
    Prefix,    // ^=
    Suffix,    // $=
    Substring, // *=
}

#[derive(Debug, PartialEq, Clone, Copy)]
pub(crate) enum Combinator {
    Descendant, // " "
    Child,      // ">"
    Adjacent,   // "+"
    Sibling,    // "~"
}

#[derive(Debug, PartialEq)]
pub(crate) struct AttrValue<'a> {
    pub op: AttrOperator,
    pub value: &'a str,
}

impl AttrValue<'_> {
    pub(crate) fn is_match(&self, elem_value: &str) -> bool {
        if elem_value.is_empty() {
            return false;
        }
        let e = elem_value.as_bytes();
        let s = self.value.as_bytes();

        match self.op {
            AttrOperator::Equals => e == s,
            AttrOperator::Includes => elem_value
                .split(SELECTOR_WHITESPACE)
                .any(|part| part.as_bytes() == s),
            AttrOperator::DashMatch => {
                e == s
                    || (e.starts_with(s) && e.len() > s.len() && &e[s.len()..s.len() + 1] == b"-")
            }
            AttrOperator::Prefix => e.starts_with(s),
            AttrOperator::Suffix => e.ends_with(s),
            AttrOperator::Substring => elem_value.contains(self.value),
        }
    }
}

#[derive(Debug, PartialEq)]
pub(crate) struct Attribute<'a> {
    pub key: &'a str,
    pub value: Option<AttrValue<'a>>,
}

/// Current support of CSS is limited: it supports only the `child` (`>`) and `descendant` (` `) combinators.
/// It does not support the `selector list` combinator (`,`) or any pseudo-classes.
#[derive(Debug, PartialEq)]
pub struct MiniSelector<'a> {
    pub(crate) name: Option<&'a str>,
    pub(crate) id: Option<&'a str>,
    pub(crate) classes: Option<Vec<&'a str>>,
    pub(crate) attrs: Option<Vec<Attribute<'a>>>,
    pub(crate) combinator: Combinator,
}

impl<'a> MiniSelector<'a> {
    /// Parses a single CSS selector string and returns a [`MiniSelector`] representing the parsed selector.
    ///
    /// # Arguments
    ///
    /// * `css_sel` - The CSS selector string to parse.
    ///
    /// # Returns
    ///
    /// A `Result` containing the parsed `MiniSelector` if the CSS selector string is valid, or an [nom::Err] if it is not.
    pub fn new(css_sel: &'a str) -> Result<Self, nom::Err<nom::error::Error<&'a str>>> {
        let (_, sel) = parse_mini_selector(css_sel)?;
        Ok(sel)
    }
}

impl MiniSelector<'_> {
    pub(crate) fn match_tree_node(&self, t: &TreeNode) -> bool {
        if let Some(el) = t.as_element() {
            self.match_name(el)
                && self.match_id_attr(el)
                && self.match_classes(el)
                && self.match_attrs(el)
        } else {
            false
        }
    }

    /// Checks if a `NodeRef` matches the `MiniSelector`.
    ///
    /// # Arguments
    ///
    /// * `node_ref` - The `NodeRef` to check.
    ///
    /// # Returns
    ///
    /// `true` if `node_ref` matches the `MiniSelector`, `false` otherwise.
    pub fn match_node(&self, node_ref: &NodeRef) -> bool {
        let nodes = node_ref.tree.nodes.borrow();
        let tree_node = &nodes[node_ref.id.value];
        self.match_tree_node(tree_node)
    }

    fn match_name(&self, el: &Element) -> bool {
        self.name.map_or(true, |name| &el.name.local == name)
    }

    fn match_id_attr(&self, el: &Element) -> bool {
        let Some(id) = self.id else {
            return true;
        };
<<<<<<< HEAD
        el.attrs
            .iter()
            .find(|a| a.name.local == local_name!("id"))
            .is_some_and(|a| a.value.as_ref() == id)
=======
        el.attr_ref(local_name!("id")).is_some_and(|v| v == id)
>>>>>>> 9e01173b
    }

    fn match_classes(&self, el: &Element) -> bool {
        let Some(ref classes) = self.classes else {
            return true;
        };
<<<<<<< HEAD
        let Some(attr_class) = el
            .attrs
            .iter()
            .find(|a| a.name.local == local_name!("class"))
        else {
            return false;
        };
        classes.iter().all(|class| {
            attr_class
                .value
                .split_ascii_whitespace()
                .any(|c| c == *class)
        })
=======
        let Some(class_val) = el.attr_ref(local_name!("class")) else {
            return false;
        };
        classes
            .iter()
            .all(|class| class_val.split_ascii_whitespace().any(|c| c == *class))
>>>>>>> 9e01173b
    }

    fn match_attrs(&self, el: &Element) -> bool {
        let Some(ref attrs) = self.attrs else {
            return true;
        };
        let mut is_ok = true;
        for attr in attrs {
            let key = attr.key;
            is_ok = match &attr.value {
                Some(attr_value) => el
                    .attrs
                    .iter()
                    .any(|a| &a.name.local == key && attr_value.is_match(&a.value)),
                _ => el.has_attr(key),
            };
            if !is_ok {
                break;
            }
        }
        is_ok
    }
}

pub struct MiniSelectorList<'a>(pub Vec<MiniSelector<'a>>);

impl<'a> MiniSelectorList<'a> {
    /// Parses a string with a list of CSS selector and returns a [`MiniSelectorList`] representing the parsed selector list.
    ///
    /// # Arguments
    ///
    /// * `css_sel` - The CSS selector string to parse.
    ///
    /// # Returns
    ///
    /// A [`Result`] containing the parsed `MiniSelectorList` if the CSS selector string is valid, or an [nom::Err] if it is not.
    pub fn new(css_sel: &'a str) -> Result<Self, nom::Err<nom::error::Error<&'a str>>> {
        let (_, mut sel) = parse_selector_list(css_sel)?;
        sel.reverse();
        Ok(MiniSelectorList(sel))
    }
}

impl MiniSelectorList<'_> {
    pub fn match_tree_node(&self, node_id: NodeId, nodes: &Ref<Vec<TreeNode>>) -> bool {
        let mut cur_node_id = Some(node_id);
        let mut matched = false;
        let mut is_direct = false;
        for selector in self.0.iter() {
            while let Some(ref id) = cur_node_id {
                let Some(t) = nodes.get(id.value).filter(|t| t.is_element()) else {
                    return false;
                };
                matched = selector.match_tree_node(t);
                if matched {
                    cur_node_id = match selector.combinator {
                        Combinator::Child | Combinator::Descendant => t.parent,
                        Combinator::Adjacent | Combinator::Sibling => {
                            TreeNodeOps::prev_element_sibling_of(nodes, id)
                        }
                    };
                    break;
                }
                if node_id == t.id || is_direct {
                    return false;
                }
                cur_node_id = t.parent;
            }
            is_direct = matches!(
                selector.combinator,
                Combinator::Child | Combinator::Adjacent
            );
        }
        matched
    }

    pub fn match_node(&self, node: &NodeRef) -> bool {
        let nodes = node.tree.nodes.borrow();
        self.match_tree_node(node.id, &nodes)
    }
}

#[cfg(test)]
mod tests {
    use super::*;
    use crate::Document;

    #[test]
    fn test_selector_list_match() {
        let contents = r#"<div>
            <p>Some text <span><a id="main-link" href="https://example.com/main-page/" target>Example</a></span></p>
        </div>"#;
        let doc = Document::fragment(contents);
        let link_sel = doc.select_single(r#"a[id]"#);
        let link_node = link_sel.nodes().first().unwrap();

        let css_path_0 = "div > p > span > a";
        let selector_list_0 = MiniSelectorList::new(css_path_0).unwrap();
        assert!(selector_list_0.match_node(&link_node));

        let css_path_1 = "div > p a";
        let selector_list_1 = MiniSelectorList::new(css_path_1).unwrap();
        assert!(selector_list_1.match_node(&link_node));
    }

    #[test]
    fn test_selector_list_combinator_match() {
        let contents = r#"<ul>
            <li><a id="item-1">Item 1</a></li>
            <li><a id="item-2">Item 2</a></li>
            <li><a id="item-3">Item 3</a></li>
            <li><a id="item-4">Item 4</a></li>
            <li><a id="item-5">Item 6</a></li>
        </ul>"#;
        let doc = Document::fragment(contents);
        let link_sel = doc.select(r#"a[id]"#);
        let link_node = link_sel.nodes().get(2).unwrap();

        let css_path_0 = "a";
        let selector_list_0 = MiniSelectorList::new(css_path_0).unwrap();
        assert!(selector_list_0.match_node(&link_node));

        let css_path_1 = "ul li a";
        let selector_list_1 = MiniSelectorList::new(css_path_1).unwrap();
        assert!(selector_list_1.match_node(&link_node));

        let css_path_2 = "ul li + li a";
        let selector_list_2 = MiniSelectorList::new(css_path_2).unwrap();
        assert!(selector_list_2.match_node(&link_node));
    }
}<|MERGE_RESOLUTION|>--- conflicted
+++ resolved
@@ -1,15 +1,7 @@
-<<<<<<< HEAD
 use std::cell::Ref;
-=======
 use html5ever::local_name;
 
-use crate::{node::TreeNode, Element, NodeRef};
->>>>>>> 9e01173b
-
-use html5ever::local_name;
-
 use crate::{node::TreeNode, Element, NodeId, NodeRef, TreeNodeOps};
-
 use super::{parse_selector_list, parser::parse_mini_selector};
 
 static SELECTOR_WHITESPACE: &[char] = &[' ', '\t', '\n', '\r', '\x0C'];
@@ -130,42 +122,19 @@
         let Some(id) = self.id else {
             return true;
         };
-<<<<<<< HEAD
-        el.attrs
-            .iter()
-            .find(|a| a.name.local == local_name!("id"))
-            .is_some_and(|a| a.value.as_ref() == id)
-=======
         el.attr_ref(local_name!("id")).is_some_and(|v| v == id)
->>>>>>> 9e01173b
     }
 
     fn match_classes(&self, el: &Element) -> bool {
         let Some(ref classes) = self.classes else {
             return true;
         };
-<<<<<<< HEAD
-        let Some(attr_class) = el
-            .attrs
-            .iter()
-            .find(|a| a.name.local == local_name!("class"))
-        else {
-            return false;
-        };
-        classes.iter().all(|class| {
-            attr_class
-                .value
-                .split_ascii_whitespace()
-                .any(|c| c == *class)
-        })
-=======
         let Some(class_val) = el.attr_ref(local_name!("class")) else {
             return false;
         };
         classes
             .iter()
             .all(|class| class_val.split_ascii_whitespace().any(|c| c == *class))
->>>>>>> 9e01173b
     }
 
     fn match_attrs(&self, el: &Element) -> bool {
