use std::fmt;

use cssparser::{CowRcStr, ParseError, SourceLocation, ToCss};
use html5ever::Namespace;
use selectors::parser::{self, SelectorList, SelectorParseErrorKind};
use selectors::{matching,context, visitor, Element};

use crate::css::{CssLocalName, CssString};
use crate::entities::NodeIdSet;
use crate::node::{NodeData, NodeRef};

/// CSS selector.
#[derive(Clone, Debug)]
pub struct Matcher {
    selector_list: SelectorList<InnerSelector>,
}

impl Matcher {
    /// creates a new CSS matcher.
    pub fn new(sel: &str) -> Result<Self, ParseError<SelectorParseErrorKind>> {
        let mut input = cssparser::ParserInput::new(sel);
        let mut parser = cssparser::Parser::new(&mut input);
        selectors::parser::SelectorList::parse(
            &InnerSelectorParser,
            &mut parser,
            parser::ParseRelative::No,
        )
        .map(|selector_list| Matcher { selector_list })
    }

    /// Checks if an element matches Matcher's selection.
    pub fn match_element<E>(&self, element: &E) -> bool
    where
        E: Element<Impl = InnerSelector>,
    {
        //TODO: do something with ctx and nth_cache, maybe reuse them
        let mut caches = context::SelectorCaches::default();
        let mut ctx = get_matching_context(&mut caches);
        matching::matches_selector_list(&self.selector_list, element, &mut ctx)
    }
}

#[derive(Debug, Clone)]
pub struct Matches<'a, T> {
    roots: Vec<T>,
    nodes: Vec<T>,
    matcher: &'a Matcher,
    set: NodeIdSet,
    match_scope: MatchScope,
}

/// Telling a `matches` if we want to skip the roots.
#[derive(Debug, Clone)]
pub enum MatchScope {
    IncludeNode,
    ChildrenOnly,
}

impl<'a, T> Matches<'a, T> {
    pub fn from_one(node: T, matcher: &'a Matcher, match_scope: MatchScope) -> Self {
        Self {
            roots: vec![node],
            nodes: vec![],
            matcher,
            set: NodeIdSet::default(),
            match_scope,
        }
    }

    pub fn from_list<I: Iterator<Item = T>>(
        nodes: I,
        matcher: &'a Matcher,
        match_scope: MatchScope,
    ) -> Self {
        Self {
            roots: nodes.collect(),
            nodes: vec![],
            matcher,
            set: NodeIdSet::default(),
            match_scope,
        }
    }
}

impl<'a, 'b> Iterator for Matches<'a, NodeRef<'b, NodeData>> {
    type Item = NodeRef<'b, NodeData>;

    fn next(&mut self) -> Option<Self::Item> {
        loop {
            if self.nodes.is_empty() {
                if self.roots.is_empty() {
                    return None;
                }

                let root = self.roots.remove(0);

                match self.match_scope {
                    MatchScope::IncludeNode => self.nodes.insert(0, root),
                    MatchScope::ChildrenOnly => {
                        for child in root.children().into_iter().rev() {
                            self.nodes.insert(0, child);
                        }
                    }
                }
            }

            while !self.nodes.is_empty() {
                let node = self.nodes.remove(0);

                for node in node.children().into_iter().rev() {
                    self.nodes.insert(0, node);
                }

                if self.set.contains(&node.id) {
                    continue;
                }

                if self.matcher.match_element(&node) {
                    self.set.insert(node.id);
                    return Some(node);
                }
            }
        }
    }
}

pub(crate) struct InnerSelectorParser;

impl<'i> parser::Parser<'i> for InnerSelectorParser {
    type Impl = InnerSelector;
    type Error = parser::SelectorParseErrorKind<'i>;

    fn parse_is_and_where(&self) -> bool {
        true
    }

    fn parse_has(&self) -> bool {
        true
    }

    fn parse_non_ts_pseudo_class(
        &self,
        location: SourceLocation,
        name: CowRcStr<'i>,
    ) -> Result<NonTSPseudoClass, ParseError<'i, Self::Error>> {
        use self::NonTSPseudoClass::*;
        if name.eq_ignore_ascii_case("any-link") {
            Ok(AnyLink)
        } else if name.eq_ignore_ascii_case("link") {
            Ok(Link)
        } else if name.eq_ignore_ascii_case("visited") {
            Ok(Visited)
        } else if name.eq_ignore_ascii_case("active") {
            Ok(Active)
        } else if name.eq_ignore_ascii_case("focus") {
            Ok(Focus)
        } else if name.eq_ignore_ascii_case("hover") {
            Ok(Hover)
        } else if name.eq_ignore_ascii_case("enabled") {
            Ok(Enabled)
        } else if name.eq_ignore_ascii_case("disabled") {
            Ok(Disabled)
        } else if name.eq_ignore_ascii_case("checked") {
            Ok(Checked)
        } else if name.eq_ignore_ascii_case("indeterminate") {
            Ok(Indeterminate)
        } else {
            Err(
                location.new_custom_error(SelectorParseErrorKind::UnsupportedPseudoClassOrElement(
                    name,
                )),
            )
        }
    }

    fn parse_non_ts_functional_pseudo_class<'t>(
<<<<<<< HEAD
            &self,
            name: CowRcStr<'i>,
            parser: &mut cssparser::Parser<'i, 't>,
            _after_part: bool,
        ) -> Result<<Self::Impl as parser::SelectorImpl>::NonTSPseudoClass, ParseError<'i, Self::Error>> {

            if name.eq_ignore_ascii_case("has") {
                let list: SelectorList<InnerSelector> =
                    SelectorList::parse(self, parser, parser::ParseRelative::ForHas)?;
                Ok(NonTSPseudoClass::Has(list))
            } else if name.eq_ignore_ascii_case("has-text") {
                let s = parser.expect_string()?.as_ref();
                Ok(NonTSPseudoClass::HasText(CssString::from(s)))
            } else if name.eq_ignore_ascii_case("contains") {
                {
                    let s = parser.expect_string()?.as_ref();
                    Ok(NonTSPseudoClass::Contains(CssString::from(s)))
                }
            } else {
                Err(parser.new_custom_error(
                    SelectorParseErrorKind::UnsupportedPseudoClassOrElement(name),
                ))
=======
        &self,
        name: CowRcStr<'i>,
        arguments: &mut cssparser::Parser<'i, 't>,
    ) -> Result<NonTSPseudoClass, ParseError<'i, Self::Error>> {
        if name.eq_ignore_ascii_case("has-text") {
            let s = arguments.expect_string()?.as_ref();
            Ok(NonTSPseudoClass::HasText(CssString::from(s)))
        } else if name.eq_ignore_ascii_case("contains") {
            {
                let s = arguments.expect_string()?.as_ref();
                Ok(NonTSPseudoClass::Contains(CssString::from(s)))
>>>>>>> 0eee3299
            }
        
    }
    
}

#[derive(Debug, Clone, PartialEq, Eq)]
pub struct InnerSelector;

impl parser::SelectorImpl for InnerSelector {
    type ExtraMatchingData<'a> = ();
    type AttrValue = CssString;
    type Identifier = CssLocalName;
    type LocalName = CssLocalName;
    type NamespaceUrl = Namespace;
    type NamespacePrefix = CssLocalName;
    type BorrowedLocalName = CssLocalName;
    type BorrowedNamespaceUrl = Namespace;

    type NonTSPseudoClass = NonTSPseudoClass;
    type PseudoElement = PseudoElement;
}

/// Non-tree-structural pseudo-classes.
#[derive(PartialEq, Eq, Clone, Debug)]
pub enum NonTSPseudoClass {
    /// `:any-link` means one of the a, area, or link elements that has an href attribute.
    AnyLink,
    /// `:link` means same as `:any-link`
    Link,
    Visited,
    Active,
    Focus,
    Hover,
    Enabled,
    Disabled,
    Checked,
    Indeterminate,
    /// `:has-text` pseudo-class represents a selection for the element or one of its descendant element that contains the specified text.
    HasText(CssString),
    /// `:contains` pseudo-class represents a selection for the element that contains the specified text (it's own text and text of all his descendant elements).
    Contains(CssString),
}

impl ToCss for NonTSPseudoClass {
    fn to_css<W>(&self, dest: &mut W) -> fmt::Result
    where
        W: fmt::Write,
    {
        match self {
            NonTSPseudoClass::AnyLink => dest.write_str(":any-link"),
            NonTSPseudoClass::Link => dest.write_str(":link"),
            NonTSPseudoClass::Visited => dest.write_str(":visited"),
            NonTSPseudoClass::Active => dest.write_str(":active"),
            NonTSPseudoClass::Focus => dest.write_str(":focus"),
            NonTSPseudoClass::Hover => dest.write_str(":hover"),
            NonTSPseudoClass::Enabled => dest.write_str(":enabled"),
            NonTSPseudoClass::Disabled => dest.write_str(":disabled"),
            NonTSPseudoClass::Checked => dest.write_str(":checked"),
            NonTSPseudoClass::Indeterminate => dest.write_str(":indeterminate"),
            NonTSPseudoClass::HasText(s) => {
                dest.write_str(":has-text(")?;
                s.to_css(dest)?;
                dest.write_str(")")
            }
            NonTSPseudoClass::Contains(s) => {
                dest.write_str(":contains(")?;
                s.to_css(dest)?;
                dest.write_str(")")
            }
        }
    }
}

impl parser::NonTSPseudoClass for NonTSPseudoClass {
    type Impl = InnerSelector;

    fn is_active_or_hover(&self) -> bool {
        false
    }

    fn is_user_action_state(&self) -> bool {
        false
    }

    fn visit<V>(&self, _visitor: &mut V) -> bool
    where
        V: visitor::SelectorVisitor<Impl = Self::Impl>,
    {
        true
    }
}

#[derive(Clone, Eq, PartialEq, Debug)]
pub struct PseudoElement;

impl ToCss for PseudoElement {
    fn to_css<W>(&self, dest: &mut W) -> fmt::Result
    where
        W: fmt::Write,
    {
        dest.write_str("")
    }
}

impl parser::PseudoElement for PseudoElement {
    type Impl = InnerSelector;

    fn accepts_state_pseudo_classes(&self) -> bool {
        false
    }

    fn valid_after_slotted(&self) -> bool {
        false
    }
}

fn get_matching_context(
    caches: &mut context::SelectorCaches,
) -> matching::MatchingContext<'_, InnerSelector> {
    let ctx = matching::MatchingContext::new(
        matching::MatchingMode::Normal,
        None,
        caches,
        matching::QuirksMode::NoQuirks,
        matching::NeedsSelectorFlags::No,
        context::MatchingForInvalidation::No,
    );
    ctx
}<|MERGE_RESOLUTION|>--- conflicted
+++ resolved
@@ -174,18 +174,13 @@
     }
 
     fn parse_non_ts_functional_pseudo_class<'t>(
-<<<<<<< HEAD
             &self,
             name: CowRcStr<'i>,
             parser: &mut cssparser::Parser<'i, 't>,
             _after_part: bool,
         ) -> Result<<Self::Impl as parser::SelectorImpl>::NonTSPseudoClass, ParseError<'i, Self::Error>> {
 
-            if name.eq_ignore_ascii_case("has") {
-                let list: SelectorList<InnerSelector> =
-                    SelectorList::parse(self, parser, parser::ParseRelative::ForHas)?;
-                Ok(NonTSPseudoClass::Has(list))
-            } else if name.eq_ignore_ascii_case("has-text") {
+            if name.eq_ignore_ascii_case("has-text") {
                 let s = parser.expect_string()?.as_ref();
                 Ok(NonTSPseudoClass::HasText(CssString::from(s)))
             } else if name.eq_ignore_ascii_case("contains") {
@@ -197,19 +192,6 @@
                 Err(parser.new_custom_error(
                     SelectorParseErrorKind::UnsupportedPseudoClassOrElement(name),
                 ))
-=======
-        &self,
-        name: CowRcStr<'i>,
-        arguments: &mut cssparser::Parser<'i, 't>,
-    ) -> Result<NonTSPseudoClass, ParseError<'i, Self::Error>> {
-        if name.eq_ignore_ascii_case("has-text") {
-            let s = arguments.expect_string()?.as_ref();
-            Ok(NonTSPseudoClass::HasText(CssString::from(s)))
-        } else if name.eq_ignore_ascii_case("contains") {
-            {
-                let s = arguments.expect_string()?.as_ref();
-                Ok(NonTSPseudoClass::Contains(CssString::from(s)))
->>>>>>> 0eee3299
             }
         
     }
